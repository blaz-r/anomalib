"""Mixin for exporting models to disk."""

# Copyright (C) 2024 Intel Corporation
# SPDX-License-Identifier: Apache-2.0

import logging
from collections.abc import Iterable
from pathlib import Path
from tempfile import TemporaryDirectory
from typing import TYPE_CHECKING, Any

import torch
<<<<<<< HEAD
from lightning.pytorch import LightningModule
=======
>>>>>>> bcc0b439
from lightning_utilities.core.imports import module_available
from torch import nn
from torchmetrics import Metric

from anomalib import TaskType
from anomalib.data import AnomalibDataModule
<<<<<<< HEAD
from anomalib.deploy.export import CompressionType, ExportType
=======
from anomalib.deploy.export import CompressionType, ExportType, InferenceModel
from anomalib.metrics import create_metric_collection
>>>>>>> bcc0b439

if TYPE_CHECKING:
    from importlib.util import find_spec

    if find_spec("openvino") is not None:
        from openvino import CompiledModel

logger = logging.getLogger(__name__)


class ExportMixin:
    """This mixin allows exporting models to torch and ONNX/OpenVINO."""

    model: nn.Module
    device: torch.device

    def to_torch(
        self,
        export_root: Path | str,
    ) -> Path:
        """Export AnomalibModel to torch.

        Args:
            export_root (Path): Path to the output folder.
            transform (Transform, optional): Input transforms used for the model. If not provided, the transform is
                taken from the model.
                Defaults to ``None``.
            post_processor (nn.Module, optional): Post-processing module to apply to the model output.
                Defaults to ``None``.

        Returns:
            Path: Path to the exported pytorch model.

        Examples:
            Assume that we have a model to train and we want to export it to torch format.

            >>> from anomalib.data import Visa
            >>> from anomalib.models import Patchcore
            >>> from anomalib.engine import Engine
            ...
            >>> datamodule = Visa()
            >>> model = Patchcore()
            >>> engine = Engine()
            ...
            >>> engine.fit(model, datamodule)

            Now that we have a model trained, we can export it to torch format.

            >>> model.to_torch(
            ...     export_root="path/to/export",
            ... )
        """
        export_root = _create_export_root(export_root, ExportType.TORCH)
        pt_model_path = export_root / "model.pt"
        torch.save(
            obj={"model": self},
            f=pt_model_path,
        )
        return pt_model_path

    def to_onnx(
        self,
        export_root: Path | str,
        input_size: tuple[int, int] | None = None,
    ) -> Path:
        """Export model to onnx.

        Args:
            export_root (Path): Path to the root folder of the exported model.
            input_size (tuple[int, int] | None, optional): Image size used as the input for onnx converter.
                Defaults to None.
            transform (Transform, optional): Input transforms used for the model. If not provided, the transform is
                taken from the model.
                Defaults to ``None``.
            post_processor (nn.Module, optional): Post-processing module to apply to the model output.
                Defaults to ``None``.

        Returns:
            Path: Path to the exported onnx model.

        Examples:
            Export the Lightning Model to ONNX:

            >>> from anomalib.models import Patchcore
            >>> from anomalib.data import Visa
            ...
            >>> datamodule = Visa()
            >>> model = Patchcore()
            ...
            >>> model.to_onnx(
            ...     export_root="path/to/export",
            ...     transform=datamodule.test_data.transform,
            ... )

            Using Custom Transforms:
            This example shows how to use a custom ``Compose`` object for the ``transform`` argument.

            >>> model.to_onnx(
            ...     export_root="path/to/export",
            ... )
        """
        export_root = _create_export_root(export_root, ExportType.ONNX)
        input_shape = torch.zeros((1, 3, *input_size)) if input_size else torch.zeros((1, 3, 1, 1))
        input_shape = input_shape.to(self.device)
        dynamic_axes = (
            {"input": {0: "batch_size"}, "output": {0: "batch_size"}}
            if input_size
<<<<<<< HEAD
            else {"input": {0: "batch_size", 2: "height", 3: "width"}, "output": {0: "batch_size"}}
=======
            else {"input": {0: "batch_size", 2: "height", 3: "weight"}, "output": {0: "batch_size"}}
>>>>>>> bcc0b439
        )
        onnx_path = export_root / "model.onnx"
        # apply pass through the model to get the output names
        assert isinstance(self, LightningModule)  # mypy
        output_names = [name for name, value in self.eval()(input_shape)._asdict().items() if value is not None]
        torch.onnx.export(
            self,
            input_shape.to(self.device),
            str(onnx_path),
            opset_version=14,
            dynamic_axes=dynamic_axes,
            input_names=["input"],
            output_names=output_names,
        )

        return onnx_path

    def to_openvino(
        self,
        export_root: Path | str,
        input_size: tuple[int, int] | None = None,
        compression_type: CompressionType | None = None,
        datamodule: AnomalibDataModule | None = None,
        metric: Metric | None = None,
        ov_args: dict[str, Any] | None = None,
        task: TaskType | None = None,
    ) -> Path:
        """Convert onnx model to OpenVINO IR.

        Args:
            export_root (Path): Path to the export folder.
            input_size (tuple[int, int] | None, optional): Input size of the model. Used for adding metadata to the IR.
                Defaults to None.
            transform (Transform, optional): Input transforms used for the model. If not provided, the transform is
                taken from the model.
                Defaults to ``None``.
            compression_type (CompressionType, optional): Compression type for better inference performance.
                Defaults to ``None``.
            datamodule (AnomalibDataModule | None, optional): Lightning datamodule.
                Must be provided if ``CompressionType.INT8_PTQ`` or ``CompressionType.INT8_ACQ`` is selected.
                Defaults to ``None``.
            metric (Metric | None, optional): Metric to measure quality loss when quantizing.
                Must be provided if ``CompressionType.INT8_ACQ`` is selected and must return higher value for better
                performance of the model.
                Defaults to ``None``.
            ov_args (dict | None): Model optimizer arguments for OpenVINO model conversion.
                Defaults to ``None``.
            task (TaskType | None): Task type.
                Defaults to ``None``.

        Returns:
            Path: Path to the exported onnx model.

        Raises:
            ModuleNotFoundError: If OpenVINO is not installed.

        Returns:
            Path: Path to the exported OpenVINO IR.

        Examples:
            Export the Lightning Model to OpenVINO IR:
            This example demonstrates how to export the Lightning Model to OpenVINO IR.

            >>> from anomalib.models import Patchcore
            >>> from anomalib.data import Visa
            ...
            >>> datamodule = Visa()
            >>> model = Patchcore()
            ...
            >>> model.to_openvino(
            ...     export_root="path/to/export",
            ...     transform=datamodule.test_data.transform,
            ...     task=datamodule.test_data.task
            ... )

            Export and Quantize the Model (OpenVINO IR):
            This example demonstrates how to export and quantize the model to OpenVINO IR.

            >>> from anomalib.models import Patchcore
            >>> from anomalib.data import Visa
            >>> datamodule = Visa()
            >>> model = Patchcore()
            >>> model.to_openvino(
            ...     export_root="path/to/export",
            ...     compression_type=CompressionType.INT8_PTQ,
            ...     datamodule=datamodule,
            ...     task=datamodule.test_data.task
            ... )

            Using Custom Transforms:
            This example shows how to use a custom ``Transform`` object for the ``transform`` argument.

            >>> from torchvision.transforms.v2 import Resize
            >>> transform = Resize(224, 224)
            ...
            >>> model.to_openvino(
            ...     export_root="path/to/export",
            ...     transform=transform,
            ...     task="segmentation",
            ... )
        """
        if not module_available("openvino"):
            logger.exception("Could not find OpenVINO. Please check OpenVINO installation.")
            raise ModuleNotFoundError

        import openvino as ov

        with TemporaryDirectory() as onnx_directory:
            model_path = self.to_onnx(onnx_directory, input_size)
            export_root = _create_export_root(export_root, ExportType.OPENVINO)
            ov_model_path = export_root / "model.xml"
            ov_args = {} if ov_args is None else ov_args

            model = ov.convert_model(model_path, **ov_args)
            if compression_type and compression_type != CompressionType.FP16:
                model = self._compress_ov_model(model, compression_type, datamodule, metric, task)

            # fp16 compression is enabled by default
            compress_to_fp16 = compression_type == CompressionType.FP16
            ov.save_model(model, ov_model_path, compress_to_fp16=compress_to_fp16)

        return ov_model_path

    def _compress_ov_model(
        self,
        model: "CompiledModel",
        compression_type: CompressionType | None = None,
        datamodule: AnomalibDataModule | None = None,
        metric: Metric | None = None,
        task: TaskType | None = None,
    ) -> "CompiledModel":
        """Compress OpenVINO model with NNCF.

            model (CompiledModel): Model already exported to OpenVINO format.
            compression_type (CompressionType, optional): Compression type for better inference performance.
                Defaults to ``None``.
            datamodule (AnomalibDataModule | None, optional): Lightning datamodule.
                Must be provided if ``CompressionType.INT8_PTQ`` or ``CompressionType.INT8_ACQ`` is selected.
                Defaults to ``None``.
            metric (Metric | str | None, optional): Metric to measure quality loss when quantizing.
                Must be provided if ``CompressionType.INT8_ACQ`` is selected and must return higher value for better
                performance of the model.
                Defaults to ``None``.
            task (TaskType | None): Task type.
                Defaults to ``None``.

        Returns:
            model (CompiledModel): Model in the OpenVINO format compressed with NNCF quantization.
        """
        if not module_available("nncf"):
            logger.exception("Could not find NCCF. Please check NNCF installation.")
            raise ModuleNotFoundError

        import nncf

        if compression_type == CompressionType.INT8:
            model = nncf.compress_weights(model)
        elif compression_type == CompressionType.INT8_PTQ:
            model = self._post_training_quantization_ov(model, datamodule)
        elif compression_type == CompressionType.INT8_ACQ:
            model = self._accuracy_control_quantization_ov(model, datamodule, metric, task)
        else:
            msg = f"Unrecognized compression type: {compression_type}"
            raise ValueError(msg)

        return model

    @staticmethod
    def _post_training_quantization_ov(
        model: "CompiledModel",
        datamodule: AnomalibDataModule | None = None,
    ) -> "CompiledModel":
        """Post-Training Quantization model with NNCF.

            model (CompiledModel): Model already exported to OpenVINO format.
            datamodule (AnomalibDataModule | None, optional): Lightning datamodule.
                Must be provided if ``CompressionType.INT8_PTQ`` or ``CompressionType.INT8_ACQ`` is selected.
                Defaults to ``None``.

        Returns:
            model (CompiledModel): Quantized model.
        """
        import nncf

        if datamodule is None:
            msg = "Datamodule must be provided for OpenVINO INT8_PTQ compression"
            raise ValueError(msg)
        datamodule.setup("fit")

        model_input = model.input(0)

        if model_input.partial_shape[0].is_static:
            datamodule.train_batch_size = model_input.shape[0]

        dataloader = datamodule.val_dataloader()
        if len(dataloader.dataset) < 300:
            logger.warning(
                f">300 images recommended for INT8 quantization, found only {len(dataloader.dataset)} images",
            )

        calibration_dataset = nncf.Dataset(dataloader, lambda x: x["image"])
        return nncf.quantize(model, calibration_dataset)

    @staticmethod
    def _accuracy_control_quantization_ov(
        model: "CompiledModel",
        datamodule: AnomalibDataModule | None = None,
        metric: Metric | None = None,
        task: TaskType | None = None,
    ) -> "CompiledModel":
        """Accuracy-Control Quantization with NNCF.

            model (CompiledModel): Model already exported to OpenVINO format.
            datamodule (AnomalibDataModule | None, optional): Lightning datamodule.
                Must be provided if ``CompressionType.INT8_PTQ`` or ``CompressionType.INT8_ACQ`` is selected.
                Defaults to ``None``.
            metric (Metric | None, optional): Metric to measure quality loss when quantizing.
                Must be provided if ``CompressionType.INT8_ACQ`` is selected and must return higher value for better
                performance of the model.
                Defaults to ``None``.
            task (TaskType | None): Task type.
                Defaults to ``None``.

        Returns:
            model (CompiledModel): Quantized model.
        """
        import nncf

        if datamodule is None:
            msg = "Datamodule must be provided for OpenVINO INT8_PTQ compression"
            raise ValueError(msg)
        datamodule.setup("fit")

        # if task is not provided, use the task from the datamodule
        task = task or datamodule.task

        if metric is None:
            msg = "Metric must be provided for OpenVINO INT8_ACQ compression"
            raise ValueError(msg)

        model_input = model.input(0)

        if model_input.partial_shape[0].is_static:
            datamodule.train_batch_size = model_input.shape[0]
            datamodule.eval_batch_size = model_input.shape[0]

        dataloader = datamodule.val_dataloader()
        if len(dataloader.dataset) < 300:
            logger.warning(
                f">300 images recommended for INT8 quantization, found only {len(dataloader.dataset)} images",
            )

        calibration_dataset = nncf.Dataset(dataloader, lambda x: x["image"])
        validation_dataset = nncf.Dataset(datamodule.test_dataloader())

        # validation function to evaluate the quality loss after quantization
        def val_fn(nncf_model: "CompiledModel", validation_data: Iterable) -> float:
            for batch in validation_data:
                preds = torch.from_numpy(nncf_model(batch["image"])[0])
                target = batch["label"] if task == TaskType.CLASSIFICATION else batch["mask"][:, None, :, :]
                metric.update(preds, target)
            return metric.compute()

        return nncf.quantize_with_accuracy_control(model, calibration_dataset, validation_dataset, val_fn)


def _create_export_root(export_root: str | Path, export_type: ExportType) -> Path:
    """Create export directory.

    Args:
        export_root (str | Path): Path to the root folder of the exported model.
        export_type (ExportType): Mode to export the model. Torch, ONNX or OpenVINO.

    Returns:
        Path: Path to the export directory.
    """
    export_root = Path(export_root) / "weights" / export_type.value
    export_root.mkdir(parents=True, exist_ok=True)
    return export_root<|MERGE_RESOLUTION|>--- conflicted
+++ resolved
@@ -10,22 +10,14 @@
 from typing import TYPE_CHECKING, Any
 
 import torch
-<<<<<<< HEAD
 from lightning.pytorch import LightningModule
-=======
->>>>>>> bcc0b439
 from lightning_utilities.core.imports import module_available
 from torch import nn
 from torchmetrics import Metric
 
 from anomalib import TaskType
 from anomalib.data import AnomalibDataModule
-<<<<<<< HEAD
 from anomalib.deploy.export import CompressionType, ExportType
-=======
-from anomalib.deploy.export import CompressionType, ExportType, InferenceModel
-from anomalib.metrics import create_metric_collection
->>>>>>> bcc0b439
 
 if TYPE_CHECKING:
     from importlib.util import find_spec
@@ -133,11 +125,7 @@
         dynamic_axes = (
             {"input": {0: "batch_size"}, "output": {0: "batch_size"}}
             if input_size
-<<<<<<< HEAD
-            else {"input": {0: "batch_size", 2: "height", 3: "width"}, "output": {0: "batch_size"}}
-=======
             else {"input": {0: "batch_size", 2: "height", 3: "weight"}, "output": {0: "batch_size"}}
->>>>>>> bcc0b439
         )
         onnx_path = export_root / "model.onnx"
         # apply pass through the model to get the output names

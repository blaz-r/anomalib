--- conflicted
+++ resolved
@@ -38,12 +38,7 @@
         target = dim_zero_cat(self.target)
         preds = dim_zero_cat(self.preds)
 
-<<<<<<< HEAD
-        target = target.unsqueeze(1)  # kornia expects N1HW format
-        target = target.type(torch.float)  # kornia expects FloatTensor
-=======
         target = target.unsqueeze(1).type(torch.float)  # kornia expects N1HW and FloatTensor format
->>>>>>> ed1d9fa5
         if target.is_cuda:
             comps = connected_components_gpu(target)
         else:
@@ -69,11 +64,7 @@
     n_comps = len(comps.unique())
 
     preds = comps.clone()
-<<<<<<< HEAD
-    # match preds to shape of predictions in case of N1HW
-=======
     # match the shapes in case one of the tensors is N1HW
->>>>>>> ed1d9fa5
     preds = preds.reshape(predictions.shape)
     preds[~predictions] = 0
     if n_comps == 1:  # only background

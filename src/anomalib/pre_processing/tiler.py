--- conflicted
+++ resolved
@@ -161,13 +161,8 @@
         remove_border_count: int = 0,
         mode: ImageUpscaleMode = ImageUpscaleMode.PADDING,
     ) -> None:
-<<<<<<< HEAD
         self.tile_size_h, self.tile_size_w = self.validate_size_type(tile_size)
-        self.tile_count = tile_count
-=======
-        self.tile_size_h, self.tile_size_w = self.__validate_size_type(tile_size)
         self.random_tile_count = 4
->>>>>>> 66532fc1
 
         if stride is not None:
             self.stride_h, self.stride_w = self.validate_size_type(stride)
